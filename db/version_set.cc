--- conflicted
+++ resolved
@@ -2111,13 +2111,9 @@
 // in the current version
 bool VersionSet::VerifyCompactionFileConsistency(Compaction* c) {
 #ifndef NDEBUG
-<<<<<<< HEAD
   // TODO this only works for default column family now
   Version* version = column_family_data_.find(0)->second->current;
-  if (c->input_version_ != version) {
-=======
-  if (c->input_version() != current_) {
->>>>>>> fb01755a
+  if (c->input_version() != version) {
     Log(options_->info_log, "VerifyCompactionFileConsistency version mismatch");
   }
 
